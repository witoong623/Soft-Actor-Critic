--- conflicted
+++ resolved
@@ -1,10 +1,7 @@
 import numpy as np
 import torch
 import torch.nn as nn
-<<<<<<< HEAD
-=======
 import torch.nn.functional as F
->>>>>>> 5f53b43f
 
 
 __all__ = [
@@ -64,8 +61,6 @@
                                                                              'poolings',
                                                                              'batch_normalization']))
 
-<<<<<<< HEAD
-=======
     elif config.VAE_encoder:
         state_encoder = ConvVAE((96, 96), latent_size=128)
         if not config.weight_path:
@@ -73,7 +68,6 @@
         state_encoder.load_model(config.weight_path)
         state_encoder.eval()
 
->>>>>>> 5f53b43f
     config.state_encoder = state_encoder
     config.state_dim = state_dim
 
